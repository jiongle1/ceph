--- conflicted
+++ resolved
@@ -650,12 +650,7 @@
   printf("read completion cb called!\n");
 }
 
-<<<<<<< HEAD
-void aio_write_test_data(rbd_image_t image, const char *test_data,
-			  uint64_t off, size_t len, uint32_t iohint=0)
-=======
-void aio_write_test_data(rbd_image_t image, const char *test_data, uint64_t off, size_t len, bool *passed)
->>>>>>> d818a24e
+void aio_write_test_data(rbd_image_t image, const char *test_data, uint64_t off, size_t len, uint32_t iohint, bool *passed)
 {
   rbd_completion_t comp;
   rbd_aio_create_completion(NULL, (rbd_callback_t) simple_write_cb, &comp);
@@ -674,12 +669,7 @@
   *passed = true;
 }
 
-<<<<<<< HEAD
-void write_test_data(rbd_image_t image, const char *test_data,
-		      uint64_t off, size_t len, uint32_t iohint=0)
-=======
-void write_test_data(rbd_image_t image, const char *test_data, uint64_t off, size_t len, bool *passed)
->>>>>>> d818a24e
+void write_test_data(rbd_image_t image, const char *test_data, uint64_t off, size_t len, uint32_t iohint, bool *passed)
 {
   ssize_t written;
   if (iohint)
@@ -713,12 +703,7 @@
   *passed = true;
 }
 
-<<<<<<< HEAD
-void aio_read_test_data(rbd_image_t image, const char *expected,
-			uint64_t off, size_t len, uint32_t iohint=0)
-=======
-void aio_read_test_data(rbd_image_t image, const char *expected, uint64_t off, size_t len, bool *passed)
->>>>>>> d818a24e
+void aio_read_test_data(rbd_image_t image, const char *expected, uint64_t off, size_t len, uint32_t iohint, bool *passed)
 {
   rbd_completion_t comp;
   char *result = (char *)malloc(len + 1);
@@ -744,12 +729,7 @@
   *passed = true;
 }
 
-<<<<<<< HEAD
-void read_test_data(rbd_image_t image, const char *expected,
-		    uint64_t off, size_t len, uint32_t iohint=0)
-=======
-void read_test_data(rbd_image_t image, const char *expected, uint64_t off, size_t len, bool *passed)
->>>>>>> d818a24e
+void read_test_data(rbd_image_t image, const char *expected, uint64_t off, size_t len, uint32_t iohint, bool *passed)
 {
   ssize_t read;
   char *result = (char *)malloc(len + 1);
@@ -794,26 +774,26 @@
   memset(zero_data, 0, sizeof(zero_data));
 
   for (i = 0; i < 5; ++i)
-    ASSERT_PASSED(write_test_data, image, test_data, TEST_IO_SIZE * i, TEST_IO_SIZE);
+    ASSERT_PASSED(write_test_data, image, test_data, TEST_IO_SIZE * i, TEST_IO_SIZE, 0);
 
   for (i = 5; i < 10; ++i)
-    ASSERT_PASSED(aio_write_test_data, image, test_data, TEST_IO_SIZE * i, TEST_IO_SIZE);
+    ASSERT_PASSED(aio_write_test_data, image, test_data, TEST_IO_SIZE * i, TEST_IO_SIZE, 0);
 
   for (i = 0; i < 5; ++i)
-    ASSERT_PASSED(read_test_data, image, test_data, TEST_IO_SIZE * i, TEST_IO_SIZE);
+    ASSERT_PASSED(read_test_data, image, test_data, TEST_IO_SIZE * i, TEST_IO_SIZE, 0);
 
   for (i = 5; i < 10; ++i)
-    ASSERT_PASSED(aio_read_test_data, image, test_data, TEST_IO_SIZE * i, TEST_IO_SIZE);
+    ASSERT_PASSED(aio_read_test_data, image, test_data, TEST_IO_SIZE * i, TEST_IO_SIZE, 0);
 
   // discard 2nd, 4th sections.
   ASSERT_PASSED(discard_test_data, image, TEST_IO_SIZE, TEST_IO_SIZE);
   ASSERT_PASSED(aio_discard_test_data, image, TEST_IO_SIZE*3, TEST_IO_SIZE);
 
-  ASSERT_PASSED(read_test_data, image, test_data,  0, TEST_IO_SIZE);
-  ASSERT_PASSED(read_test_data, image,  zero_data, TEST_IO_SIZE, TEST_IO_SIZE);
-  ASSERT_PASSED(read_test_data, image, test_data,  TEST_IO_SIZE*2, TEST_IO_SIZE);
-  ASSERT_PASSED(read_test_data, image,  zero_data, TEST_IO_SIZE*3, TEST_IO_SIZE);
-  ASSERT_PASSED(read_test_data, image, test_data,  TEST_IO_SIZE*4, TEST_IO_SIZE);
+  ASSERT_PASSED(read_test_data, image, test_data,  0, TEST_IO_SIZE, 0);
+  ASSERT_PASSED(read_test_data, image,  zero_data, TEST_IO_SIZE, TEST_IO_SIZE, 0);
+  ASSERT_PASSED(read_test_data, image, test_data,  TEST_IO_SIZE*2, TEST_IO_SIZE, 0);
+  ASSERT_PASSED(read_test_data, image,  zero_data, TEST_IO_SIZE*3, TEST_IO_SIZE, 0);
+  ASSERT_PASSED(read_test_data, image, test_data,  TEST_IO_SIZE*4, TEST_IO_SIZE, 0);
   
   rbd_image_info_t info;
   rbd_completion_t comp;
@@ -859,34 +839,34 @@
   memset(zero_data, 0, sizeof(zero_data));
 
   for (i = 0; i < 5; ++i)
-    write_test_data(image, test_data, TEST_IO_SIZE * i, TEST_IO_SIZE,
-		    LIBRADOS_OP_FLAG_FADVISE_DONTNEED);
+    ASSERT_PASSED(write_test_data, image, test_data, TEST_IO_SIZE * i,
+		  TEST_IO_SIZE, LIBRADOS_OP_FLAG_FADVISE_DONTNEED);
 
   for (i = 5; i < 10; ++i)
-    aio_write_test_data(image, test_data, TEST_IO_SIZE * i, TEST_IO_SIZE,
-			LIBRADOS_OP_FLAG_FADVISE_DONTNEED);
+    ASSERT_PASSED(aio_write_test_data, image, test_data, TEST_IO_SIZE * i,
+		  TEST_IO_SIZE, LIBRADOS_OP_FLAG_FADVISE_DONTNEED);
 
   for (i = 0; i < 5; ++i)
-    read_test_data(image, test_data, TEST_IO_SIZE * i, TEST_IO_SIZE,
-		    LIBRADOS_OP_FLAG_FADVISE_SEQUENTIAL);
+    ASSERT_PASSED(read_test_data, image, test_data, TEST_IO_SIZE * i, TEST_IO_SIZE,
+		  LIBRADOS_OP_FLAG_FADVISE_SEQUENTIAL);
 
   for (i = 5; i < 10; ++i)
-    aio_read_test_data(image, test_data, TEST_IO_SIZE * i, TEST_IO_SIZE,
-			LIBRADOS_OP_FLAG_FADVISE_SEQUENTIAL|LIBRADOS_OP_FLAG_FADVISE_DONTNEED);
+    ASSERT_PASSED(aio_read_test_data, image, test_data, TEST_IO_SIZE * i,
+		  TEST_IO_SIZE, LIBRADOS_OP_FLAG_FADVISE_SEQUENTIAL|LIBRADOS_OP_FLAG_FADVISE_DONTNEED);
 
   // discard 2nd, 4th sections.
-  discard_test_data(image, TEST_IO_SIZE, TEST_IO_SIZE);
-  aio_discard_test_data(image, TEST_IO_SIZE*3, TEST_IO_SIZE);
-
-  read_test_data(image, test_data,  0, TEST_IO_SIZE,
-		  LIBRADOS_OP_FLAG_FADVISE_SEQUENTIAL);
-  read_test_data(image,  zero_data, TEST_IO_SIZE, TEST_IO_SIZE,
-		  LIBRADOS_OP_FLAG_FADVISE_SEQUENTIAL);
-  read_test_data(image, test_data,  TEST_IO_SIZE*2, TEST_IO_SIZE,
-		  LIBRADOS_OP_FLAG_FADVISE_SEQUENTIAL);
-  read_test_data(image,  zero_data, TEST_IO_SIZE*3, TEST_IO_SIZE,
-		  LIBRADOS_OP_FLAG_FADVISE_SEQUENTIAL);
-  read_test_data(image, test_data,  TEST_IO_SIZE*4, TEST_IO_SIZE);
+  ASSERT_PASSED(discard_test_data, image, TEST_IO_SIZE, TEST_IO_SIZE);
+  ASSERT_PASSED(aio_discard_test_data, image, TEST_IO_SIZE*3, TEST_IO_SIZE);
+
+  ASSERT_PASSED(read_test_data, image, test_data,  0, TEST_IO_SIZE,
+		LIBRADOS_OP_FLAG_FADVISE_SEQUENTIAL);
+  ASSERT_PASSED(read_test_data, image,  zero_data, TEST_IO_SIZE, TEST_IO_SIZE,
+		LIBRADOS_OP_FLAG_FADVISE_SEQUENTIAL);
+  ASSERT_PASSED(read_test_data, image, test_data,  TEST_IO_SIZE*2, TEST_IO_SIZE,
+		LIBRADOS_OP_FLAG_FADVISE_SEQUENTIAL);
+  ASSERT_PASSED(read_test_data, image,  zero_data, TEST_IO_SIZE*3, TEST_IO_SIZE,
+		LIBRADOS_OP_FLAG_FADVISE_SEQUENTIAL);
+  ASSERT_PASSED(read_test_data, image, test_data,  TEST_IO_SIZE*4, TEST_IO_SIZE, 0);
 
   rbd_image_info_t info;
   rbd_completion_t comp;
@@ -944,11 +924,8 @@
   cout << "read completion cb called!" << endl;
 }
 
-<<<<<<< HEAD
-void aio_write_test_data(librbd::Image& image, const char *test_data, off_t off, int iohint=0)
-=======
-void aio_write_test_data(librbd::Image& image, const char *test_data, off_t off, bool *passed)
->>>>>>> d818a24e
+void aio_write_test_data(librbd::Image& image, const char *test_data,
+			 off_t off, uint32_t iohint, bool *passed)
 {
   ceph::bufferlist bl;
   bl.append(test_data, strlen(test_data));
@@ -979,11 +956,7 @@
   *passed = true;
 }
 
-<<<<<<< HEAD
-void write_test_data(librbd::Image& image, const char *test_data, off_t off, int iohint=0)
-=======
-void write_test_data(librbd::Image& image, const char *test_data, off_t off, bool *passed)
->>>>>>> d818a24e
+void write_test_data(librbd::Image& image, const char *test_data, off_t off, uint32_t iohint, bool *passed)
 {
   size_t written;
   size_t len = strlen(test_data);
@@ -1007,11 +980,7 @@
   *passed = true;
 }
 
-<<<<<<< HEAD
-void aio_read_test_data(librbd::Image& image, const char *expected, off_t off, size_t expected_len, int iohint=0)
-=======
-void aio_read_test_data(librbd::Image& image, const char *expected, off_t off, size_t expected_len, bool *passed)
->>>>>>> d818a24e
+void aio_read_test_data(librbd::Image& image, const char *expected, off_t off, size_t expected_len, uint32_t iohint, bool *passed)
 {
   librbd::RBD::AioCompletion *comp = new librbd::RBD::AioCompletion(NULL, (librbd::callback_t) simple_read_cb_pp);
   ceph::bufferlist bl;
@@ -1031,11 +1000,7 @@
   *passed = true;
 }
 
-<<<<<<< HEAD
-void read_test_data(librbd::Image& image, const char *expected, off_t off, size_t expected_len, int iohint=0)
-=======
-void read_test_data(librbd::Image& image, const char *expected, off_t off, size_t expected_len, bool *passed)
->>>>>>> d818a24e
+void read_test_data(librbd::Image& image, const char *expected, off_t off, size_t expected_len, uint32_t iohint, bool *passed)
 {
   int read, total_read = 0;
   size_t len = expected_len;
@@ -1077,26 +1042,26 @@
     memset(zero_data, 0, sizeof(zero_data));
 
     for (i = 0; i < 5; ++i)
-      ASSERT_PASSED(write_test_data, image, test_data, strlen(test_data) * i);
+      ASSERT_PASSED(write_test_data, image, test_data, strlen(test_data) * i, 0);
     
     for (i = 5; i < 10; ++i)
-      ASSERT_PASSED(aio_write_test_data, image, test_data, strlen(test_data) * i);
+      ASSERT_PASSED(aio_write_test_data, image, test_data, strlen(test_data) * i, 0);
     
     for (i = 0; i < 5; ++i)
-      ASSERT_PASSED(read_test_data, image, test_data, strlen(test_data) * i, TEST_IO_SIZE);
+      ASSERT_PASSED(read_test_data, image, test_data, strlen(test_data) * i, TEST_IO_SIZE, 0);
     
     for (i = 5; i < 10; ++i)
-      ASSERT_PASSED(aio_read_test_data, image, test_data, strlen(test_data) * i, TEST_IO_SIZE);
+      ASSERT_PASSED(aio_read_test_data, image, test_data, strlen(test_data) * i, TEST_IO_SIZE, 0);
 
     // discard 2nd, 4th sections.
     ASSERT_PASSED(discard_test_data, image, TEST_IO_SIZE, TEST_IO_SIZE);
     ASSERT_PASSED(aio_discard_test_data, image, TEST_IO_SIZE*3, TEST_IO_SIZE);
     
-    ASSERT_PASSED(read_test_data, image, test_data,  0, TEST_IO_SIZE);
-    ASSERT_PASSED(read_test_data, image,  zero_data, TEST_IO_SIZE, TEST_IO_SIZE);
-    ASSERT_PASSED(read_test_data, image, test_data,  TEST_IO_SIZE*2, TEST_IO_SIZE);
-    ASSERT_PASSED(read_test_data, image,  zero_data, TEST_IO_SIZE*3, TEST_IO_SIZE);
-    ASSERT_PASSED(read_test_data, image, test_data,  TEST_IO_SIZE*4, TEST_IO_SIZE);
+    ASSERT_PASSED(read_test_data, image, test_data,  0, TEST_IO_SIZE, 0);
+    ASSERT_PASSED(read_test_data, image,  zero_data, TEST_IO_SIZE, TEST_IO_SIZE, 0);
+    ASSERT_PASSED(read_test_data, image, test_data,  TEST_IO_SIZE*2, TEST_IO_SIZE, 0);
+    ASSERT_PASSED(read_test_data, image,  zero_data, TEST_IO_SIZE*3, TEST_IO_SIZE, 0);
+    ASSERT_PASSED(read_test_data, image, test_data,  TEST_IO_SIZE*4, TEST_IO_SIZE, 0);
   }
 
   ioctx.close();
@@ -1125,18 +1090,19 @@
     }
 
     for (i = 0; i < 5; ++i)
-      write_test_data(image, test_data, strlen(test_data) * i, LIBRADOS_OP_FLAG_FADVISE_DONTNEED);
+      ASSERT_PASSED(write_test_data, image, test_data, strlen(test_data) * i,
+		    LIBRADOS_OP_FLAG_FADVISE_DONTNEED);
 
     for (i = 5; i < 10; ++i)
-      aio_write_test_data(image, test_data, strlen(test_data) * i,
-			  LIBRADOS_OP_FLAG_FADVISE_DONTNEED);
-
-    read_test_data(image, test_data, strlen(test_data), TEST_IO_SIZE,
-		      LIBRADOS_OP_FLAG_FADVISE_RANDOM);
+      ASSERT_PASSED(aio_write_test_data, image, test_data, strlen(test_data) * i,
+		    LIBRADOS_OP_FLAG_FADVISE_DONTNEED);
+
+    ASSERT_PASSED(read_test_data, image, test_data, strlen(test_data),
+		  TEST_IO_SIZE, LIBRADOS_OP_FLAG_FADVISE_RANDOM);
 
     for (i = 5; i < 10; ++i)
-      aio_read_test_data(image, test_data, strlen(test_data) * i, TEST_IO_SIZE,
-			LIBRADOS_OP_FLAG_FADVISE_SEQUENTIAL|LIBRADOS_OP_FLAG_FADVISE_DONTNEED);
+      ASSERT_PASSED(aio_read_test_data, image, test_data, strlen(test_data) * i,
+		    TEST_IO_SIZE, LIBRADOS_OP_FLAG_FADVISE_SEQUENTIAL|LIBRADOS_OP_FLAG_FADVISE_DONTNEED);
   }
 
   ioctx.close();
@@ -1173,20 +1139,20 @@
   ASSERT_EQ(0, test_ls_snaps(image, 0));
   ASSERT_EQ(0, rbd_snap_create(image, "orig"));
   ASSERT_EQ(1, test_ls_snaps(image, 1, "orig", isize));
-  ASSERT_PASSED(read_test_data, image, orig_data, 0, TEST_IO_TO_SNAP_SIZE);
+  ASSERT_PASSED(read_test_data, image, orig_data, 0, TEST_IO_TO_SNAP_SIZE, 0);
 
   printf("write test data!\n");
-  ASSERT_PASSED(write_test_data, image, test_data, 0, TEST_IO_TO_SNAP_SIZE);
+  ASSERT_PASSED(write_test_data, image, test_data, 0, TEST_IO_TO_SNAP_SIZE, 0);
   ASSERT_EQ(0, rbd_snap_create(image, "written"));
   ASSERT_EQ(2, test_ls_snaps(image, 2, "orig", isize, "written", isize));
 
-  ASSERT_PASSED(read_test_data, image, test_data, 0, TEST_IO_TO_SNAP_SIZE);
+  ASSERT_PASSED(read_test_data, image, test_data, 0, TEST_IO_TO_SNAP_SIZE, 0);
 
   rbd_snap_set(image, "orig");
-  ASSERT_PASSED(read_test_data, image, orig_data, 0, TEST_IO_TO_SNAP_SIZE);
+  ASSERT_PASSED(read_test_data, image, orig_data, 0, TEST_IO_TO_SNAP_SIZE, 0);
 
   rbd_snap_set(image, "written");
-  ASSERT_PASSED(read_test_data, image, test_data, 0, TEST_IO_TO_SNAP_SIZE);
+  ASSERT_PASSED(read_test_data, image, test_data, 0, TEST_IO_TO_SNAP_SIZE, 0);
 
   rbd_snap_set(image, "orig");
 
@@ -1195,9 +1161,9 @@
   ASSERT_LT(r, 0);
   cout << cpp_strerror(-r) << std::endl;
 
-  ASSERT_PASSED(read_test_data, image, orig_data, 0, TEST_IO_TO_SNAP_SIZE);
+  ASSERT_PASSED(read_test_data, image, orig_data, 0, TEST_IO_TO_SNAP_SIZE, 0);
   rbd_snap_set(image, "written");
-  ASSERT_PASSED(read_test_data, image, test_data, 0, TEST_IO_TO_SNAP_SIZE);
+  ASSERT_PASSED(read_test_data, image, test_data, 0, TEST_IO_TO_SNAP_SIZE, 0);
 
   r = rbd_snap_rollback(image, "orig");
   ASSERT_EQ(r, -EROFS);
@@ -1207,13 +1173,13 @@
   r = rbd_snap_rollback(image, "orig");
   ASSERT_EQ(r, 0);
 
-  ASSERT_PASSED(write_test_data, image, test_data, 0, TEST_IO_TO_SNAP_SIZE);
+  ASSERT_PASSED(write_test_data, image, test_data, 0, TEST_IO_TO_SNAP_SIZE, 0);
 
   rbd_flush(image);
 
   printf("opening testimg@orig\n");
   ASSERT_EQ(0, rbd_open(ioctx, name.c_str(), &image_at_snap, "orig"));
-  ASSERT_PASSED(read_test_data, image_at_snap, orig_data, 0, TEST_IO_TO_SNAP_SIZE);
+  ASSERT_PASSED(read_test_data, image_at_snap, orig_data, 0, TEST_IO_TO_SNAP_SIZE, 0);
   r = rbd_write(image_at_snap, 0, TEST_IO_TO_SNAP_SIZE, test_data);
   printf("write to snapshot returned %d\n", r);
   ASSERT_LT(r, 0);
@@ -1286,12 +1252,12 @@
   printf("made and opened clone \"child\"\n");
 
   // check read
-  ASSERT_PASSED(read_test_data, child, data, 0, strlen(data));
+  ASSERT_PASSED(read_test_data, child, data, 0, strlen(data), 0);
 
   // check write
   ASSERT_EQ((ssize_t)strlen(data), rbd_write(child, 20, strlen(data), data));
-  ASSERT_PASSED(read_test_data, child, data, 20, strlen(data));
-  ASSERT_PASSED(read_test_data, child, data, 0, strlen(data));
+  ASSERT_PASSED(read_test_data, child, data, 20, strlen(data), 0);
+  ASSERT_PASSED(read_test_data, child, data, 0, strlen(data), 0);
 
   // check attributes
   ASSERT_EQ(0, rbd_stat(parent, &pinfo, sizeof(pinfo)));
