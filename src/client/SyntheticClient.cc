--- conflicted
+++ resolved
@@ -1347,12 +1347,8 @@
       lock.Lock();
       ceph_object_layout layout = client->osdmap->make_object_layout(oid, CEPH_CASDATA_RULE);
       __u64 size;
-<<<<<<< HEAD
-      client->objecter->stat(oid, layout, CEPH_NOSNAP, &size, 0, new C_SafeCond(&lock, &cond, &ack));
-=======
       utime_t mtime;
-      client->objecter->stat(oid, layout, &size, &mtime, 0, new C_SafeCond(&lock, &cond, &ack));
->>>>>>> 284161c0
+      client->objecter->stat(oid, layout, CEPH_NOSNAP, &size, &mtime, 0, new C_SafeCond(&lock, &cond, &ack));
       while (!ack) cond.Wait(lock);
       lock.Unlock();
     }
